--- conflicted
+++ resolved
@@ -24,15 +24,12 @@
           ~/.cargo/git/db/
           target/
         key: build-${{ runner.os }}-cargo-${{ hashFiles('**/Cargo.lock') }}
-<<<<<<< HEAD
-=======
     - name: Init
       run: rustup install nightly
            rustup default nightly
            rustup toolchain install nightly-2021-05-09
            rustup target add wasm32-unknown-unknown --toolchain nightly-2021-05-09
            rustup component add clippy
->>>>>>> 78ab5fb4
     - name: Build
       run: make build
   test:
