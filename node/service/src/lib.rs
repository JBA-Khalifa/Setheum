--- conflicted
+++ resolved
@@ -824,13 +824,8 @@
 		let client = client.clone();
 		let transaction_pool = transaction_pool.clone();
 
-<<<<<<< HEAD
-		Box::new(move |deny_unsafe, _| -> setheum_rpc::RpcExtension {
-			let deps = acala_rpc::FullDeps {
-=======
 		Box::new(move |deny_unsafe, _| -> acala_rpc::RpcExtension {
 			let deps = setheum_rpc::FullDeps {
->>>>>>> 2d520eb8
 				client: client.clone(),
 				pool: transaction_pool.clone(),
 				deny_unsafe,
